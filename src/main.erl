--- conflicted
+++ resolved
@@ -21,20 +21,6 @@
                                             conf:reduce_worker_nodes()),
     Recipe = conf:recipe(ReduceWorkerPids),
     InputData = conf:input_data(),
-<<<<<<< HEAD
-    
-    error_logger:info_msg("Starting map/reduce calculation with~n"
-                              "map workers: ~p~n"
-                                  "reduce workers: ~p~n",
-                                  [MapWorkerPids, ReduceWorkerPids]),
-    
-    MapReduceResult = master:run(MapWorkerPids,
-                                 ReduceWorkerPids,
-                                 InputData,
-                                 Recipe),
-    error_logger:info_msg("Map/reduce finished."),    
-    
-=======
 
     error_logger:info_msg("Starting map/reduce calculation with~n"
                               "map workers: ~p~n"
@@ -53,7 +39,6 @@
     end,
 
     error_logger:info_msg("Map/reduce finished."),
->>>>>>> df53529b
     MapReduceResult.
 
 
