%% Author: Marcin Milewski (mmilewski@gmail.com),
%%         Karol Stosiek (karol.stosiek@gmail.com)
%%         Piotr Polesiuk (bassists@o2.pl)
%% Created: 21-11-2010
%% Description: Coordinates the map/reduce computation: feeds workers with data,
%%     takes care of dying workers and returns collected data to the user.
-module(master).

%%
%% Exported Functions.
%% TODO: move partition_map_data/2 to a separate module.
-export([run/5,
         partition_map_data/2,
         execute_map_phase/4, % exported for testing purposes.
         execute_reduce_phase/1 % exported for testing purporses.
        ]).

-record(master_state, {alive_mapper_pids, alive_reducer_pids, dead_reducer_pids = []}).

%%
%% API Functions.
%%

%% @doc Main master function. Executes map/reduce operation on given input
%%     with given map and reduce workers. Returns overall result. We require
%%     to have at least one map and one reduce worker pid available.
%% @spec (MapWorkerPids, ReduceWorkerPids, InputData) -> FinalResult where
%%    MapWorkerPids = [pid()],
%%    ReduceWorkerPids = [pid()],
%%    InputData = [{K1,V1}],
%%    FinalResult = [{K3,V3}]
run(MainWorkerPid, MapWorkerPids, ReduceWorkerPids, InputData, Recipe)
  when length(MapWorkerPids) > 0,
       length(ReduceWorkerPids) > 0 ->
    error_logger:info_msg("Starting master (~p).", [self()]),
<<<<<<< HEAD
    
    State =	execute_map_phase(InputData, MapWorkerPids, ReduceWorkerPids, Recipe),
    Result = execute_reduce_phase(State),
	
	map_reducing_complete(MapWorkerPids, ReduceWorkerPids),
	
	Result.
=======
    execute_map_phase(InputData, MapWorkerPids, Recipe),
    MapReduceResult = execute_reduce_phase(ReduceWorkerPids),
    MainWorkerPid ! {map_reduce_result, MapReduceResult},
    MapReduceResult.
>>>>>>> c7d3e8df


%%
%% Local Functions.
%%


%% @doc Partitions given Data into chunks of at most ChunkSize and appends
%%     resulting chunk to the Accumulator. If there is at least ChunkSize
%%     elements in the given list, then chunk size is ChunkSize; otherwise
%%     there is at most as many elements in the chunk, as in the given list.
%%     TODO: make the difference in chunk sizes be at most 1 element.
%% @spec (Data,ChunkSize,Accumulator) -> PartitionedMapData where
%%     Data = [{K1,V1}],
%%     ChunkSize = int(),
%%     Accumulator = PartitionedMapData = [Data]
partition_data_with_accumulator([], _, Accumulator) ->
    Accumulator;

partition_data_with_accumulator(Data, ChunkSize, Accumulator)
  when length(Data) < ChunkSize ->
    [Data|Accumulator];

partition_data_with_accumulator(Data, ChunkSize, Accumulator) ->
    {Chunk, OtherData} = lists:split(ChunkSize, Data),
    partition_data_with_accumulator(OtherData, ChunkSize, [Chunk|Accumulator]).


%% @doc Parititions data into almost evenly-sized data chunks. Last chunk may
%%     not be as big as other chunks.
%%     TODO: make the difference in chunk sizes be at most 1 element.
%% @spec (Data,Chunks) -> [Data] where
%%     Data = [{K1,V1}],
%%     Chunks = int()
partition_map_data(_, 0) -> [];
partition_map_data([], _) -> [];
partition_map_data(Data, 1) -> [Data];
partition_map_data(Data, Chunks) ->
    partition_data_with_accumulator(Data, round(length(Data) / Chunks), []).


%% @doc Sends given part of data to worker with given pid.
%% @spec (MapWorkerPids, MapData) -> void() where
%%      MapWorkerPids = [pid()],
%%      MapData = [{K1,V1}]
%% @private
send_data_to_map_worker(MapWorkerPid, MapData) ->
    error_logger:info_msg("Sending data to map worker ~p~n", [MapWorkerPid]),
    MapWorkerPid ! {self(), {map_data, MapData}},
    ok.


%% @doc Collects N map_finished messages, where N is length of PidDatas.
%%     When any process crashes, recalculates and spread data among alive
%%     map workers.
%%     Returns list of pids which were alive when mapping phase finished.
%% @spec PidDatas -> [FinishedPids] where
%%      PidDatas = [{pid,MapData}],
%%      MapData = [{K1,V1}],
%%      FinishedPids = [pid()]
%% @private
collect_map_finished_pids([]) -> [];
collect_map_finished_pids(PidDatas) ->
    NumberOfMessagesIWaitFor = length(PidDatas),
    WaitForResponse = 
        fun(_) ->
                receive
                    {MapperPid, map_finished} ->
                        error_logger:info_msg("mapper finished job"),
                        {MapperPid, ok};
                    
                    {'DOWN', _, process, MapperPid, _} ->
                        error_logger:warning_msg("mapper crashed"),
                        {MapperPid, crashed}
                end
        end,
    Responses = lists:map(WaitForResponse,
                          lists:seq(1, NumberOfMessagesIWaitFor)),
    
    error_logger:info_msg("Responses: ~p~n", [Responses]),
    FinishedPids = [ Pid || {Pid, Status} <- Responses, Status == ok ],
    CrashedPids = [ Pid || {Pid, Status} <- Responses, Status /= ok ],
    error_logger:info_msg("Finished pids: ~p~nCrashed pids: ~p~n",
                          [FinishedPids, CrashedPids]),
    AlivePids = FinishedPids,
    
    if length(AlivePids) == 0 ->
           error_logger:error_msg("MAPPING PHASE CRASHED. Part of data "
                                      "wasn't mapped.~n"),
           [];
       
       length(CrashedPids) > 0 ->
           error_logger:info_msg("Recomputing data from crashed mappers~n"),
           DatasListForCrashedPids = 
               [ Data || {Pid, Data} <- PidDatas,
                         lists:member(Pid, CrashedPids) ],
           DatasForCrashedPids = lists:flatten(DatasListForCrashedPids),
           RepartitionedData = partition_map_data(DatasForCrashedPids, 
                                                  length(AlivePids)),
           
           error_logger:info_msg("Data repartitioned~n"),
           PidsForRepartitionedData = lists:sublist(AlivePids,
                                                    length(RepartitionedData)),
           
           error_logger:info_msg("Mappers used for recomputation: ~p~n",
                                 [PidsForRepartitionedData]),
           NewPidDatas = lists:zip(PidsForRepartitionedData,
                                   RepartitionedData),
           lists:foreach(fun ({A,B}) -> 
                                  send_data_to_map_worker(A, B)
                         end, NewPidDatas),
           
           error_logger:info_msg("Data was sent, collecting again~n"),
           NewFinishedPids = collect_map_finished_pids(NewPidDatas),
           
           error_logger:info_msg("Pids that finished (recomputation) "
                                     "mapping: ~p~n", [NewFinishedPids]),
           lists:append(FinishedPids, NewFinishedPids);
       true ->
           FinishedPids
    end.


%% @doc Sends partitioned data to map workers and collects results.
<<<<<<< HEAD
%% @spec (MapData, MapWorkerPids, ReduceWorkerPids, Recipe) -> State where
%%     MapData = [{K1,V1}],
%%     MapWorkerPids = [pid()],
%%     ReduceWorkerPids = [pid()],
=======
%% @spec (MapData, MapWorkerPids, Recipe) -> void() where
%%     MapData = [{K1,V1}],
%%     MapWorkerPids = [pid()],
>>>>>>> c7d3e8df
%%     Recipe = (K2) -> ReducerPid,
%%     State = master_state
%% @private
execute_map_phase(MapData, MapWorkerPids, ReduceWorkerPids, Recipe) ->
    error_logger:info_msg("Starting map phase with map workers ~p",
                          [MapWorkerPids]),
    lists:foreach(fun(MapperPid) ->
                          erlang:monitor(process, MapperPid)
                  end, MapWorkerPids),
    
    error_logger:info_msg("Partitioning"),
    MapDataParts = partition_map_data(MapData, length(MapWorkerPids)),
    
    % Spread data among the map workers.
    error_logger:info_msg("Spreading map data among map workers ~p",
                          [MapWorkerPids]),
    error_logger:info_msg("length(MapWorkerPids): ~p~n"
                              "length(MapDataParts):  ~p~n",
                              [length(MapWorkerPids), length(MapDataParts)]),
    
    PidDatas = lists:zip(MapWorkerPids, MapDataParts),
    lists:foreach(fun ({A,B}) ->
                           send_data_to_map_worker(A, B)
                  end, PidDatas),
    
    % Collect map_finished messages
    error_logger:info_msg("Collecting map_finished messages..."),
    FinishedPids = collect_map_finished_pids(PidDatas),
    error_logger:info_msg("Collected map_finished messages ~p out of ~p.",
                          [length(FinishedPids), length(MapWorkerPids)]),
    
<<<<<<< HEAD
	% Create monitors for reducres
	error_logger:info_msg(
		"Creating monitors for reduce workers ~p", 
		[ReduceWorkerPids]),
	
	spawn(monitors, monitor_reduce_workers, [self(), ReduceWorkerPids]),
=======
    error_logger:info_msg("Sending mapping_phase_finished to all mappers"),
    UniqueFinishedPids = lists:usort(FinishedPids),
    lists:foreach(fun (MapperPid) ->
                           MapperPid ! {self(), mapping_phase_finished}
                  end, UniqueFinishedPids),
    
    error_logger:info_msg("Sending recipies to mappers"),
    lists:foreach(fun (MapperPid) ->
                           MapperPid ! {self(), {recipe, Recipe}}
                  end, UniqueFinishedPids),
    error_logger:info_msg("Receipes sent to all map workers"),
>>>>>>> c7d3e8df
    
	% TODO: create state in run function.
	State = #master_state{alive_mapper_pids = MapWorkerPids,
						  alive_reducer_pids = ReduceWorkerPids},
	
    % Collect map_send_finished messages.
    error_logger:info_msg("Collecting map_send_finished messages..."),
<<<<<<< HEAD
    ResultState = collect_map_send_finished(MapWorkerPids, State),
=======
    lists:foreach(fun (_) ->
                           receive
                               {_, map_send_finished} ->
                                   ok
                           end
                  end, UniqueFinishedPids),
>>>>>>> c7d3e8df
    
    error_logger:info_msg("Map phase finished.", []),
	ResultState.

%% @doc Collects map_send_finished messages. When reducer is down, sends 
%%    reduce_worker_down message to map workers.
%% @spec (MapWorkerPids, State) -> State where
%%    MapWorkerPids = [pid()],
%%    State = master_state
%% @private
collect_map_send_finished([], State) ->
	State;
collect_map_send_finished(MapWorkerPids, State) ->
	receive
		{MapperPid, map_send_finished} ->
			NewMapWorkerPids = lists:delete(MapperPid, MapWorkerPids),
			collect_map_send_finished(NewMapWorkerPids, State);
		{ReducerPid, reduce_worker_down} ->
			% inform mappers about dead reducer.
			lists:foreach(fun(MapWorkerPid) ->
								  MapWorkerPid ! {ReducerPid, reduce_worker_down}
						  end, MapWorkerPids),
			
			NewState = reducer_failure_state_update(ReducerPid, State),
			collect_map_send_finished(MapWorkerPids, NewState)
	end.


%% @doc Executes reduction phase of the map/reduce operation.
%% @spec (State) -> FinalResult where
%%     State = master_state,
%%     FinalResult = [{K3,V3}]
%% @private
execute_reduce_phase(State) ->
    error_logger:info_msg("Starting reduce phase with reduce workers ~p",
                          [State#master_state.alive_reducer_pids]),
	
    % Initiate reduction.
    error_logger:info_msg("Sending start signal to reduce workers ~p", 
                          [State#master_state.alive_reducer_pids]),
    lists:foreach(fun (ReducerPid) ->
                           error_logger:info_msg(
                             "Sending start signal to reduce worker ~p",
                             [ReducerPid]),
                           
                           ReducerPid ! {self(), start_reducing}
                  end, 
				  State#master_state.alive_reducer_pids),
    
    % Collect and return final results.
    error_logger:info_msg("Collecting final results from reduce workers ~p",
                          [State#master_state.alive_reducer_pids]),
	
    collect_reduce_phase_results(State#master_state.alive_reducer_pids, [], State).

execute_additional_reduce_phase(CollectedResults, DeadReducerPids, State) ->
	error_logger:info_msg("Starting additional reduce phase; dead reduce workers : ~p",
						  [DeadReducerPids]),
	
	% Create a new recipe.
	Recipe = conf:recipe(State#master_state.alive_reducer_pids),
	
	% Send recipe to mappers.
	error_logger:info_msg("Sending the recipe to mappers ~p", 
						  [State#master_state.alive_mapper_pids]),
	lists:foreach(fun (MapperPid) ->
						   MapperPid ! {self(), {recipe, Recipe, DeadReducerPids}}
				  end, State#master_state.alive_mapper_pids),
	
	% Collect 'map_send_finished' messages
	State2 = collect_map_send_finished(State#master_state.alive_mapper_pids, 
										 State),
	
	% Send start signal to reduce workers
	error_logger:info_msg("Sending start signal to reduce workers ~p", 
                          [State2#master_state.alive_reducer_pids]),
    lists:foreach(fun (ReducerPid) ->
                           error_logger:info_msg(
                             "Sending start signal to reduce worker ~p",
                             [ReducerPid]),
                           
                           ReducerPid ! {self(), start_reducing}
                  end, 
				  State2#master_state.alive_reducer_pids),
    
    % Collect and return final results.
    error_logger:info_msg("Collecting final results from reduce workers ~p",
<<<<<<< HEAD
                          [State2#master_state.alive_reducer_pids]),
	
    collect_reduce_phase_results(State2#master_state.alive_reducer_pids, CollectedResults, State2).

%% @doc Collects all results of reduce phase. When one of reduce wokres fails,
%%    function starts additional reduce phase.
%% @spec (RemainingReducerPids, Accumulator, State) -> FinalResult where
%%     RemainingReducerPids = [pid()],
%%     Accumulator = [{K3,V3}],
%%     State = master_state,
%%     FinalResult = [{K3,V3}]
%% @private
collect_reduce_phase_results([], Accumulator, State) ->
	case State#master_state.dead_reducer_pids of
		[] ->
			Accumulator;
		DeadReducerPids ->
			NewState = State#master_state{dead_reducer_pids = []},
			execute_additional_reduce_phase(Accumulator, DeadReducerPids, NewState)
	end;
collect_reduce_phase_results(RemainingReducerPids, Accumulator, State) ->
	receive
		{ReducerPid, {reduce_finished, ReduceResult}} ->
			error_logger:info_msg(
			  "Received final data from reducer ~p.", 
			  [ReducerPid]),
			
			NewRemainingReducerPids = lists:delete(ReducerPid, RemainingReducerPids),
			collect_reduce_phase_results(NewRemainingReducerPids, ReduceResult ++ Accumulator, State);
		
		{ReducerPid, reduce_worker_down} ->
			error_logger:info_msg(
			  "Reduce worker ~p is down",
			  [ReducerPid]),
			
			NewRemainingReducerPids = lists:delete(ReducerPid, RemainingReducerPids),
			NewState = reducer_failure_state_update(ReducerPid, State),
			
			collect_reduce_phase_results(NewRemainingReducerPids, Accumulator, NewState)
	end.

%% @doc Updates state after reduce wokrer failure. 
%% @spec (ReducerPid, State) -> State where
%%     ReducerPid = pid(),
%%     State = master_state
%% @private
reducer_failure_state_update(ReducerPid, State) ->
	AliveReducerPids = State#master_state.alive_reducer_pids,
	DeadReducerPids  = State#master_state.dead_reducer_pids,
	State#master_state{alive_reducer_pids = lists:delete(ReducerPid, AliveReducerPids),
										  dead_reducer_pids = [ReducerPid | DeadReducerPids]}.

%% @doc Sends 'map_reducing_complete' message to all workers.
%% @spec (MapWorkerPids, ReduceWorkerPids) -> () where
%%     MapWorkerPids = [pid()],
%%     ReduceWorkerPids = [pid()]
map_reducing_complete(MapWorkerPids, ReduceWorkerPids) ->
	error_logger:info_msg("Map-Reduce complete. Notifying mappers ~p and reducers ~p.",
						 [MapWorkerPids, ReduceWorkerPids]),
	
	lists:foreach(fun (WorkerPid) -> 
						   WorkerPid ! {self(), map_reducing_complete}
				  end, MapWorkerPids ++ ReduceWorkerPids).
=======
                          [ReduceWorkerPids]),
    lists:foldl(fun (_, ReduceResults) ->
                         receive
                             {ReducerPid, {reduce_finished, ReduceResult}} ->
                                 error_logger:info_msg(
                                   "Received final data from reducer ~p.",
                                   [ReducerPid]),
                                 
                                 ReduceResult ++ ReduceResults
                         end
                end, [], ReduceWorkerPids).
>>>>>>> c7d3e8df
<|MERGE_RESOLUTION|>--- conflicted
+++ resolved
@@ -33,20 +33,12 @@
   when length(MapWorkerPids) > 0,
        length(ReduceWorkerPids) > 0 ->
     error_logger:info_msg("Starting master (~p).", [self()]),
-<<<<<<< HEAD
-    
     State =	execute_map_phase(InputData, MapWorkerPids, ReduceWorkerPids, Recipe),
-    Result = execute_reduce_phase(State),
-	
-	map_reducing_complete(MapWorkerPids, ReduceWorkerPids),
-	
-	Result.
-=======
-    execute_map_phase(InputData, MapWorkerPids, Recipe),
     MapReduceResult = execute_reduce_phase(ReduceWorkerPids),
     MainWorkerPid ! {map_reduce_result, MapReduceResult},
+    map_reducing_complete(MapWorkerPids, ReduceWorkerPids),
     MapReduceResult.
->>>>>>> c7d3e8df
+
 
 
 %%
@@ -171,16 +163,10 @@
 
 
 %% @doc Sends partitioned data to map workers and collects results.
-<<<<<<< HEAD
 %% @spec (MapData, MapWorkerPids, ReduceWorkerPids, Recipe) -> State where
 %%     MapData = [{K1,V1}],
 %%     MapWorkerPids = [pid()],
 %%     ReduceWorkerPids = [pid()],
-=======
-%% @spec (MapData, MapWorkerPids, Recipe) -> void() where
-%%     MapData = [{K1,V1}],
-%%     MapWorkerPids = [pid()],
->>>>>>> c7d3e8df
 %%     Recipe = (K2) -> ReducerPid,
 %%     State = master_state
 %% @private
@@ -212,14 +198,16 @@
     error_logger:info_msg("Collected map_finished messages ~p out of ~p.",
                           [length(FinishedPids), length(MapWorkerPids)]),
     
-<<<<<<< HEAD
 	% Create monitors for reducres
 	error_logger:info_msg(
 		"Creating monitors for reduce workers ~p", 
 		[ReduceWorkerPids]),
 	
 	spawn(monitors, monitor_reduce_workers, [self(), ReduceWorkerPids]),
-=======
+    
+	% TODO: create state in run function.
+	State = #master_state{alive_mapper_pids = MapWorkerPids,
+						  alive_reducer_pids = ReduceWorkerPids},
     error_logger:info_msg("Sending mapping_phase_finished to all mappers"),
     UniqueFinishedPids = lists:usort(FinishedPids),
     lists:foreach(fun (MapperPid) ->
@@ -231,24 +219,10 @@
                            MapperPid ! {self(), {recipe, Recipe}}
                   end, UniqueFinishedPids),
     error_logger:info_msg("Receipes sent to all map workers"),
->>>>>>> c7d3e8df
-    
-	% TODO: create state in run function.
-	State = #master_state{alive_mapper_pids = MapWorkerPids,
-						  alive_reducer_pids = ReduceWorkerPids},
 	
     % Collect map_send_finished messages.
     error_logger:info_msg("Collecting map_send_finished messages..."),
-<<<<<<< HEAD
     ResultState = collect_map_send_finished(MapWorkerPids, State),
-=======
-    lists:foreach(fun (_) ->
-                           receive
-                               {_, map_send_finished} ->
-                                   ok
-                           end
-                  end, UniqueFinishedPids),
->>>>>>> c7d3e8df
     
     error_logger:info_msg("Map phase finished.", []),
 	ResultState.
@@ -336,7 +310,6 @@
     
     % Collect and return final results.
     error_logger:info_msg("Collecting final results from reduce workers ~p",
-<<<<<<< HEAD
                           [State2#master_state.alive_reducer_pids]),
 	
     collect_reduce_phase_results(State2#master_state.alive_reducer_pids, CollectedResults, State2).
@@ -377,7 +350,6 @@
 			
 			collect_reduce_phase_results(NewRemainingReducerPids, Accumulator, NewState)
 	end.
-
 %% @doc Updates state after reduce wokrer failure. 
 %% @spec (ReducerPid, State) -> State where
 %%     ReducerPid = pid(),
@@ -388,7 +360,6 @@
 	DeadReducerPids  = State#master_state.dead_reducer_pids,
 	State#master_state{alive_reducer_pids = lists:delete(ReducerPid, AliveReducerPids),
 										  dead_reducer_pids = [ReducerPid | DeadReducerPids]}.
-
 %% @doc Sends 'map_reducing_complete' message to all workers.
 %% @spec (MapWorkerPids, ReduceWorkerPids) -> () where
 %%     MapWorkerPids = [pid()],
@@ -399,17 +370,4 @@
 	
 	lists:foreach(fun (WorkerPid) -> 
 						   WorkerPid ! {self(), map_reducing_complete}
-				  end, MapWorkerPids ++ ReduceWorkerPids).
-=======
-                          [ReduceWorkerPids]),
-    lists:foldl(fun (_, ReduceResults) ->
-                         receive
-                             {ReducerPid, {reduce_finished, ReduceResult}} ->
-                                 error_logger:info_msg(
-                                   "Received final data from reducer ~p.",
-                                   [ReducerPid]),
-                                 
-                                 ReduceResult ++ ReduceResults
-                         end
-                end, [], ReduceWorkerPids).
->>>>>>> c7d3e8df
+				  end, MapWorkerPids ++ ReduceWorkerPids).