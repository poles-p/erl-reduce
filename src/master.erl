%% Author: Marcin Milewski (mmilewski@gmail.com),
%%         Karol Stosiek (karol.stosiek@gmail.com)
%% Created: 21-11-2010
%% Description: Coordinates the map/reduce computation: feeds workers with data,
%%     takes care of dying workers and returns collected data to the user.
-module(master).

%%
%% Exported Functions.
%% TODO: move partition_map_data/2 to a separate module.
<<<<<<< HEAD
-export([run/4,
=======
-export([run/5,
>>>>>>> df53529b
         partition_map_data/2,
         execute_map_phase/3, % exported for testing purposes.
         execute_reduce_phase/1 % exported for testing purporses.
        ]).


%%
%% API Functions.
%%

%% @doc Main master function. Executes map/reduce operation on given input
%%     with given map and reduce workers. Returns overall result. We require
%%     to have at least one map and one reduce worker pid available.
%% @spec (MapWorkerPids, ReduceWorkerPids, InputData) -> FinalResult where
<<<<<<< HEAD
%%    MapWorderPids = [pid()],
%%    ReduceWorkerPids = [pid()],
%%    InputData = [{K1,V1}],
%%    FinalResult = [{K3,V3}]
run(MapWorkerPids, ReduceWorkerPids, InputData, Recipe)
  when length(MapWorkerPids) > 0,
       length(ReduceWorkerPids) > 0 ->
    error_logger:info_msg("Starting master (~p).", [self()]),
    
    execute_map_phase(InputData, MapWorkerPids, Recipe),
    execute_reduce_phase(ReduceWorkerPids).
=======
%%    MapWorkerPids = [pid()],
%%    ReduceWorkerPids = [pid()],
%%    InputData = [{K1,V1}],
%%    FinalResult = [{K3,V3}]
run(MainWorkerPid, MapWorkerPids, ReduceWorkerPids, InputData, Recipe)
  when length(MapWorkerPids) > 0,
       length(ReduceWorkerPids) > 0 ->
    error_logger:info_msg("Starting master (~p).", [self()]),
    execute_map_phase(InputData, MapWorkerPids, Recipe),
    MapReduceResult = execute_reduce_phase(ReduceWorkerPids),
    MainWorkerPid ! {map_reduce_result, MapReduceResult},
    MapReduceResult.
>>>>>>> df53529b


%%
%% Local Functions.
%%


%% @doc Partitions given Data into chunks of at most ChunkSize and appends
%%     resulting chunk to the Accumulator. If there is at least ChunkSize
%%     elements in the given list, then chunk size is ChunkSize; otherwise
%%     there is at most as many elements in the chunk, as in the given list.
%%     TODO: make the difference in chunk sizes be at most 1 element.
%% @spec (Data,ChunkSize,Accumulator) -> PartitionedMapData where
%%     Data = [{K1,V1}],
%%     ChunkSize = int(),
%%     Accumulator = PartitionedMapData = [Data]
partition_data_with_accumulator([], _, Accumulator) ->
    Accumulator;

partition_data_with_accumulator(Data, ChunkSize, Accumulator)
  when length(Data) < ChunkSize ->
<<<<<<< HEAD
    Accumulator;
=======
    [Data|Accumulator];
>>>>>>> df53529b

partition_data_with_accumulator(Data, ChunkSize, Accumulator) ->
    {Chunk, OtherData} = lists:split(ChunkSize, Data),
    partition_data_with_accumulator(OtherData, ChunkSize, [Chunk|Accumulator]).


%% @doc Parititions data into almost evenly-sized data chunks. Last chunk may
%%     not be as big as other chunks.
%%     TODO: make the difference in chunk sizes be at most 1 element.
%% @spec (Data,Chunks) -> [Data] where
%%     Data = [{K1,V1}],
%%     Chunks = int()
<<<<<<< HEAD
=======
partition_map_data(_, 0) -> [];
partition_map_data([], _) -> [];
partition_map_data(Data, 1) -> [Data];
>>>>>>> df53529b
partition_map_data(Data, Chunks) ->
    partition_data_with_accumulator(Data, round(length(Data) / Chunks), []).


<<<<<<< HEAD
=======
%% @doc Sends given part of data to worker with given pid.
%% @spec (MapWorkerPids, MapData) -> void() where
%%      MapWorkerPids = [pid()],
%%      MapData = [{K1,V1}]
%% @private
send_data_to_map_worker(MapWorkerPid, MapData) ->
    error_logger:info_msg("Sending data to map worker ~p~n", [MapWorkerPid]),
    MapWorkerPid ! {self(), {map_data, MapData}},
    ok.


%% @doc Collects N map_finished messages, where N is length of PidDatas.
%%     When any process crashes, recalculates and spread data among alive
%%     map workers.
%%     Returns list of pids which were alive when mapping phase finished.
%% @spec PidDatas -> [FinishedPids] where
%%      PidDatas = [{pid,MapData}],
%%      MapData = [{K1,V1}],
%%      FinishedPids = [pid()]
%% @private
collect_map_finished_pids([]) -> [];
collect_map_finished_pids(PidDatas) ->
    NumberOfMessagesIWaitFor = length(PidDatas),
    WaitForResponse = fun(_) ->
                              receive
                                  {MapperPid, map_finished} ->
                                      error_logger:info_msg("mapper finished job"),
                                      {MapperPid, ok};
                                  
                                  {'DOWN', _, process, MapperPid, _} ->
                                      error_logger:warning_msg("mapper crashed"),
                                      {MapperPid, crashed}
                              end
                      end,
    Responses = lists:map(WaitForResponse, lists:seq(1, NumberOfMessagesIWaitFor)),
    error_logger:info_msg("Responses: ~p~n", [Responses]),
    FinishedPids = [ Pid || {Pid, Status} <- Responses, Status == ok ],
    CrashedPids = [ Pid || {Pid, Status} <- Responses, Status /= ok ],
    error_logger:info_msg("Finished pids: ~p~nCrashed pids: ~p~n", [FinishedPids, CrashedPids]),
    AlivePids = FinishedPids,
    
    if length(AlivePids) == 0 ->
            error_logger:error_msg("MAPPING PHASE CRASHED. Part of data wasn't mapped.~n"),
            [];
       length(CrashedPids) > 0 ->
            error_logger:info_msg("Recomputing data from crashed mappers~n"),
            DatasListForCrashedPids = [ Data || {Pid, Data} <- PidDatas, lists:member(Pid, CrashedPids) ],
            DatasForCrashedPids = lists:flatten(DatasListForCrashedPids),
            RepartitionedData = partition_map_data(DatasForCrashedPids, length(AlivePids)),

            error_logger:info_msg("Data repartitioned~n"),
            PidsForRepartitionedData = lists:sublist(AlivePids, length(RepartitionedData)),

            error_logger:info_msg("Mappers used for recomputation: ~p~n", [PidsForRepartitionedData]),
            NewPidDatas = lists:zip(PidsForRepartitionedData, RepartitionedData),
            lists:foreach(fun ({A,B}) -> send_data_to_map_worker(A, B) end, NewPidDatas),

            error_logger:info_msg("Data was sent, collecting again~n"),
            NewFinishedPids = collect_map_finished_pids(NewPidDatas),

            error_logger:info_msg("Pids that finished (recomputation) mapping: ~p~n", [NewFinishedPids]),
            lists:append(FinishedPids, NewFinishedPids);
       true ->
            FinishedPids
    end.


>>>>>>> df53529b
%% @doc Sends partitioned data to map workers and collects results.
%% @spec (MapData, MapWorkerPids, Recipe) -> IntermediateData where
%%     MapData = [{K1,V1}],
%%     MapWorkerPids = [pid()],
%%     IntermediateData = [{K2,V2}],
%%     Recipe = (K2) -> ReducerPid,
%%     ReducerPid = pid()
%% @private
execute_map_phase(MapData, MapWorkerPids, Recipe) ->
<<<<<<< HEAD
    error_logger:info_msg("Starting map phase with map workers ~p",
                          [MapWorkerPids]),
    
    MapDataParts = partition_map_data(MapData, length(MapWorkerPids)),
    
    
    % Spread data among the map workers.
    error_logger:info_msg("Spreading map data among map workers ~p",
                          [MapWorkerPids]),
    lists:foreach(fun({MapWorkerPid, MapDataPart}) ->
                          MapWorkerPid ! {self(), {map_data, MapDataPart}}
                  end,
                  lists:zip(MapWorkerPids, MapDataParts)),
    
    % Collect map_finished messages and send the recipe.
    error_logger:info_msg("Collecting map_finished messages and sending "
                              "the recipes..."),
    lists:foreach(fun (_) ->
                           receive
                               {MapperPid, map_finished} ->
                                   error_logger:info_msg(
                                     "Received {map_finished} message from ~p; "
                                         "sending the recipe...",
                                         [MapperPid]),
                                   
                                   MapperPid ! {self(), {recipe, Recipe}}
                           end
                  end, MapWorkerPids),
    
=======
    error_logger:info_msg("Starting map phase with map workers ~p", [MapWorkerPids]),
    lists:foreach(fun(MapperPid) -> erlang:monitor(process, MapperPid) end, MapWorkerPids),

    error_logger:info_msg("Partitioning"),
    MapDataParts = partition_map_data(MapData, length(MapWorkerPids)),
    
    % Spread data among the map workers.
    error_logger:info_msg("Spreading map data among map workers ~p", [MapWorkerPids]),
    error_logger:info_msg("length(MapWorkerPids): ~p~n"
                    "length(MapDataParts):  ~p~n",
                    [length(MapWorkerPids), length(MapDataParts)]),
    PidDatas = lists:zip(MapWorkerPids, MapDataParts),
    lists:foreach(fun ({A,B}) -> send_data_to_map_worker(A, B) end, PidDatas),
    
    % Collect map_finished messages
    error_logger:info_msg("Collecting map_finished messages..."),
    FinishedPids = collect_map_finished_pids(PidDatas),
    error_logger:info_msg("Collected map_finished messages ~p out of ~p.",
                    [length(FinishedPids), length(MapWorkerPids)]),
    
    error_logger:info_msg("Sending mapping_phase_finished to all mappers"),
    UniqueFinishedPids = lists:usort(FinishedPids),
    lists:foreach(fun (MapperPid) -> MapperPid ! {self(), mapping_phase_finished} end,
                  UniqueFinishedPids),
    
    error_logger:info_msg("Sending recipies to mappers"),
    lists:foreach(fun (MapperPid) -> MapperPid ! {self(), {recipe, Recipe}} end, 
                  UniqueFinishedPids),
    error_logger:info_msg("Receipes sent to all map workers"),
>>>>>>> df53529b
    
    % Collect map_send_finished messages.
    error_logger:info_msg("Collecting map_send_finished messages..."),
    lists:foreach(fun (_) ->
<<<<<<< HEAD
                           receive
                               {_, map_send_finished} ->
                                   ok
                           end
                  end, MapWorkerPids),
=======
                          receive
                              {_, map_send_finished} ->
                                  ok
                          end
                  end, UniqueFinishedPids),
>>>>>>> df53529b
    
    error_logger:info_msg("Map phase finished.").


%% @doc Executes reduction phase of the map/reduce operation.
%% @spec (ReduceData, ReduceWorkerPids) -> FinalResult where
%%     ReduceData = [{K2,V2}],
%%     ReduceWorkerPids = [pid()],
%%     FinalResult = [{K3,V3}]
%% @private
execute_reduce_phase(ReduceWorkerPids) ->
    error_logger:info_msg("Starting reduce phase with reduce workers ~p",
                          [ReduceWorkerPids]),
    
    % Initiate reduction.
    error_logger:info_msg("Sending start signal to reduce workers ~p", 
                          [ReduceWorkerPids]),
    lists:foreach(fun (ReducerPid) ->
                           error_logger:info_msg(
                             "Sending start signal to reduce worker ~p",
                             [ReducerPid]),
                           
                           ReducerPid ! {self(), start_reducing}
                  end, ReduceWorkerPids),
    
    % Collect and return final results.
    error_logger:info_msg("Collecting final results from reduce workers ~p",
                          [ReduceWorkerPids]),
    lists:foldl(fun (_, ReduceResults) ->
                         receive
                             {ReducerPid, {reduce_finished, ReduceResult}} ->
                                 error_logger:info_msg(
                                   "Received final data from reducer ~p.",
                                   [ReducerPid]),
                                 
                                 ReduceResult ++ ReduceResults
                         end
<<<<<<< HEAD
                end, [], ReduceWorkerPids).


=======
                end, [], ReduceWorkerPids).
>>>>>>> df53529b
<|MERGE_RESOLUTION|>--- conflicted
+++ resolved
@@ -8,11 +8,7 @@
 %%
 %% Exported Functions.
 %% TODO: move partition_map_data/2 to a separate module.
-<<<<<<< HEAD
--export([run/4,
-=======
 -export([run/5,
->>>>>>> df53529b
          partition_map_data/2,
          execute_map_phase/3, % exported for testing purposes.
          execute_reduce_phase/1 % exported for testing purporses.
@@ -27,19 +23,6 @@
 %%     with given map and reduce workers. Returns overall result. We require
 %%     to have at least one map and one reduce worker pid available.
 %% @spec (MapWorkerPids, ReduceWorkerPids, InputData) -> FinalResult where
-<<<<<<< HEAD
-%%    MapWorderPids = [pid()],
-%%    ReduceWorkerPids = [pid()],
-%%    InputData = [{K1,V1}],
-%%    FinalResult = [{K3,V3}]
-run(MapWorkerPids, ReduceWorkerPids, InputData, Recipe)
-  when length(MapWorkerPids) > 0,
-       length(ReduceWorkerPids) > 0 ->
-    error_logger:info_msg("Starting master (~p).", [self()]),
-    
-    execute_map_phase(InputData, MapWorkerPids, Recipe),
-    execute_reduce_phase(ReduceWorkerPids).
-=======
 %%    MapWorkerPids = [pid()],
 %%    ReduceWorkerPids = [pid()],
 %%    InputData = [{K1,V1}],
@@ -52,7 +35,6 @@
     MapReduceResult = execute_reduce_phase(ReduceWorkerPids),
     MainWorkerPid ! {map_reduce_result, MapReduceResult},
     MapReduceResult.
->>>>>>> df53529b
 
 
 %%
@@ -74,11 +56,7 @@
 
 partition_data_with_accumulator(Data, ChunkSize, Accumulator)
   when length(Data) < ChunkSize ->
-<<<<<<< HEAD
-    Accumulator;
-=======
     [Data|Accumulator];
->>>>>>> df53529b
 
 partition_data_with_accumulator(Data, ChunkSize, Accumulator) ->
     {Chunk, OtherData} = lists:split(ChunkSize, Data),
@@ -91,18 +69,13 @@
 %% @spec (Data,Chunks) -> [Data] where
 %%     Data = [{K1,V1}],
 %%     Chunks = int()
-<<<<<<< HEAD
-=======
 partition_map_data(_, 0) -> [];
 partition_map_data([], _) -> [];
 partition_map_data(Data, 1) -> [Data];
->>>>>>> df53529b
 partition_map_data(Data, Chunks) ->
     partition_data_with_accumulator(Data, round(length(Data) / Chunks), []).
 
 
-<<<<<<< HEAD
-=======
 %% @doc Sends given part of data to worker with given pid.
 %% @spec (MapWorkerPids, MapData) -> void() where
 %%      MapWorkerPids = [pid()],
@@ -126,138 +99,120 @@
 collect_map_finished_pids([]) -> [];
 collect_map_finished_pids(PidDatas) ->
     NumberOfMessagesIWaitFor = length(PidDatas),
-    WaitForResponse = fun(_) ->
-                              receive
-                                  {MapperPid, map_finished} ->
-                                      error_logger:info_msg("mapper finished job"),
-                                      {MapperPid, ok};
-                                  
-                                  {'DOWN', _, process, MapperPid, _} ->
-                                      error_logger:warning_msg("mapper crashed"),
-                                      {MapperPid, crashed}
-                              end
-                      end,
-    Responses = lists:map(WaitForResponse, lists:seq(1, NumberOfMessagesIWaitFor)),
+    WaitForResponse = 
+        fun(_) ->
+                receive
+                    {MapperPid, map_finished} ->
+                        error_logger:info_msg("mapper finished job"),
+                        {MapperPid, ok};
+                    
+                    {'DOWN', _, process, MapperPid, _} ->
+                        error_logger:warning_msg("mapper crashed"),
+                        {MapperPid, crashed}
+                end
+        end,
+    Responses = lists:map(WaitForResponse,
+                          lists:seq(1, NumberOfMessagesIWaitFor)),
+    
     error_logger:info_msg("Responses: ~p~n", [Responses]),
     FinishedPids = [ Pid || {Pid, Status} <- Responses, Status == ok ],
     CrashedPids = [ Pid || {Pid, Status} <- Responses, Status /= ok ],
-    error_logger:info_msg("Finished pids: ~p~nCrashed pids: ~p~n", [FinishedPids, CrashedPids]),
+    error_logger:info_msg("Finished pids: ~p~nCrashed pids: ~p~n",
+                          [FinishedPids, CrashedPids]),
     AlivePids = FinishedPids,
     
     if length(AlivePids) == 0 ->
-            error_logger:error_msg("MAPPING PHASE CRASHED. Part of data wasn't mapped.~n"),
-            [];
+           error_logger:error_msg("MAPPING PHASE CRASHED. Part of data "
+                                      "wasn't mapped.~n"),
+           [];
+       
        length(CrashedPids) > 0 ->
-            error_logger:info_msg("Recomputing data from crashed mappers~n"),
-            DatasListForCrashedPids = [ Data || {Pid, Data} <- PidDatas, lists:member(Pid, CrashedPids) ],
-            DatasForCrashedPids = lists:flatten(DatasListForCrashedPids),
-            RepartitionedData = partition_map_data(DatasForCrashedPids, length(AlivePids)),
-
-            error_logger:info_msg("Data repartitioned~n"),
-            PidsForRepartitionedData = lists:sublist(AlivePids, length(RepartitionedData)),
-
-            error_logger:info_msg("Mappers used for recomputation: ~p~n", [PidsForRepartitionedData]),
-            NewPidDatas = lists:zip(PidsForRepartitionedData, RepartitionedData),
-            lists:foreach(fun ({A,B}) -> send_data_to_map_worker(A, B) end, NewPidDatas),
-
-            error_logger:info_msg("Data was sent, collecting again~n"),
-            NewFinishedPids = collect_map_finished_pids(NewPidDatas),
-
-            error_logger:info_msg("Pids that finished (recomputation) mapping: ~p~n", [NewFinishedPids]),
-            lists:append(FinishedPids, NewFinishedPids);
+           error_logger:info_msg("Recomputing data from crashed mappers~n"),
+           DatasListForCrashedPids = 
+               [ Data || {Pid, Data} <- PidDatas,
+                         lists:member(Pid, CrashedPids) ],
+           DatasForCrashedPids = lists:flatten(DatasListForCrashedPids),
+           RepartitionedData = partition_map_data(DatasForCrashedPids, 
+                                                  length(AlivePids)),
+           
+           error_logger:info_msg("Data repartitioned~n"),
+           PidsForRepartitionedData = lists:sublist(AlivePids,
+                                                    length(RepartitionedData)),
+           
+           error_logger:info_msg("Mappers used for recomputation: ~p~n",
+                                 [PidsForRepartitionedData]),
+           NewPidDatas = lists:zip(PidsForRepartitionedData,
+                                   RepartitionedData),
+           lists:foreach(fun ({A,B}) -> 
+                                  send_data_to_map_worker(A, B)
+                         end, NewPidDatas),
+           
+           error_logger:info_msg("Data was sent, collecting again~n"),
+           NewFinishedPids = collect_map_finished_pids(NewPidDatas),
+           
+           error_logger:info_msg("Pids that finished (recomputation) "
+                                     "mapping: ~p~n", [NewFinishedPids]),
+           lists:append(FinishedPids, NewFinishedPids);
        true ->
-            FinishedPids
+           FinishedPids
     end.
 
 
->>>>>>> df53529b
 %% @doc Sends partitioned data to map workers and collects results.
-%% @spec (MapData, MapWorkerPids, Recipe) -> IntermediateData where
+%% @spec (MapData, MapWorkerPids, Recipe) -> void() where
 %%     MapData = [{K1,V1}],
 %%     MapWorkerPids = [pid()],
-%%     IntermediateData = [{K2,V2}],
 %%     Recipe = (K2) -> ReducerPid,
 %%     ReducerPid = pid()
 %% @private
 execute_map_phase(MapData, MapWorkerPids, Recipe) ->
-<<<<<<< HEAD
     error_logger:info_msg("Starting map phase with map workers ~p",
                           [MapWorkerPids]),
-    
+    lists:foreach(fun(MapperPid) ->
+                          erlang:monitor(process, MapperPid)
+                  end, MapWorkerPids),
+    
+    error_logger:info_msg("Partitioning"),
     MapDataParts = partition_map_data(MapData, length(MapWorkerPids)),
-    
     
     % Spread data among the map workers.
     error_logger:info_msg("Spreading map data among map workers ~p",
                           [MapWorkerPids]),
-    lists:foreach(fun({MapWorkerPid, MapDataPart}) ->
-                          MapWorkerPid ! {self(), {map_data, MapDataPart}}
-                  end,
-                  lists:zip(MapWorkerPids, MapDataParts)),
-    
-    % Collect map_finished messages and send the recipe.
-    error_logger:info_msg("Collecting map_finished messages and sending "
-                              "the recipes..."),
-    lists:foreach(fun (_) ->
-                           receive
-                               {MapperPid, map_finished} ->
-                                   error_logger:info_msg(
-                                     "Received {map_finished} message from ~p; "
-                                         "sending the recipe...",
-                                         [MapperPid]),
-                                   
-                                   MapperPid ! {self(), {recipe, Recipe}}
-                           end
-                  end, MapWorkerPids),
-    
-=======
-    error_logger:info_msg("Starting map phase with map workers ~p", [MapWorkerPids]),
-    lists:foreach(fun(MapperPid) -> erlang:monitor(process, MapperPid) end, MapWorkerPids),
-
-    error_logger:info_msg("Partitioning"),
-    MapDataParts = partition_map_data(MapData, length(MapWorkerPids)),
-    
-    % Spread data among the map workers.
-    error_logger:info_msg("Spreading map data among map workers ~p", [MapWorkerPids]),
     error_logger:info_msg("length(MapWorkerPids): ~p~n"
-                    "length(MapDataParts):  ~p~n",
-                    [length(MapWorkerPids), length(MapDataParts)]),
+                              "length(MapDataParts):  ~p~n",
+                              [length(MapWorkerPids), length(MapDataParts)]),
+    
     PidDatas = lists:zip(MapWorkerPids, MapDataParts),
-    lists:foreach(fun ({A,B}) -> send_data_to_map_worker(A, B) end, PidDatas),
+    lists:foreach(fun ({A,B}) ->
+                           send_data_to_map_worker(A, B)
+                  end, PidDatas),
     
     % Collect map_finished messages
     error_logger:info_msg("Collecting map_finished messages..."),
     FinishedPids = collect_map_finished_pids(PidDatas),
     error_logger:info_msg("Collected map_finished messages ~p out of ~p.",
-                    [length(FinishedPids), length(MapWorkerPids)]),
+                          [length(FinishedPids), length(MapWorkerPids)]),
     
     error_logger:info_msg("Sending mapping_phase_finished to all mappers"),
     UniqueFinishedPids = lists:usort(FinishedPids),
-    lists:foreach(fun (MapperPid) -> MapperPid ! {self(), mapping_phase_finished} end,
-                  UniqueFinishedPids),
+    lists:foreach(fun (MapperPid) ->
+                           MapperPid ! {self(), mapping_phase_finished}
+                  end, UniqueFinishedPids),
     
     error_logger:info_msg("Sending recipies to mappers"),
-    lists:foreach(fun (MapperPid) -> MapperPid ! {self(), {recipe, Recipe}} end, 
-                  UniqueFinishedPids),
+    lists:foreach(fun (MapperPid) ->
+                           MapperPid ! {self(), {recipe, Recipe}}
+                  end, UniqueFinishedPids),
     error_logger:info_msg("Receipes sent to all map workers"),
->>>>>>> df53529b
     
     % Collect map_send_finished messages.
     error_logger:info_msg("Collecting map_send_finished messages..."),
     lists:foreach(fun (_) ->
-<<<<<<< HEAD
                            receive
                                {_, map_send_finished} ->
                                    ok
                            end
-                  end, MapWorkerPids),
-=======
-                          receive
-                              {_, map_send_finished} ->
-                                  ok
-                          end
                   end, UniqueFinishedPids),
->>>>>>> df53529b
     
     error_logger:info_msg("Map phase finished.").
 
@@ -295,10 +250,4 @@
                                  
                                  ReduceResult ++ ReduceResults
                          end
-<<<<<<< HEAD
-                end, [], ReduceWorkerPids).
-
-
-=======
-                end, [], ReduceWorkerPids).
->>>>>>> df53529b
+                end, [], ReduceWorkerPids).