--- conflicted
+++ resolved
@@ -8,15 +8,9 @@
 %%
 -export([map/1]).
 
-<<<<<<< HEAD
-%%  @doc Maps given input into intermediate data.
-%%  @spec ([{K1,V1}]) -> [{K2, V2}]
-%% depracated?
-=======
 %% @doc Maps given input into intermediate data.
 %% @spec ([{K1,V1}]) -> [{K2, V2}]
 %% @throws not_implemented
 
->>>>>>> a59b9689
 map(Input) ->
     throw(not_implemented).
