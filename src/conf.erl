--- conflicted
+++ resolved
@@ -50,11 +50,7 @@
 %%     depends on implementation, obviously.
 %% @spec () -> [string()].
 map_worker_nodes() ->
-<<<<<<< HEAD
-    [map1@yennefer].
-=======
-    [map1@localhost, map2@localhost].
->>>>>>> df53529b
+    [map1@yennefer, map2@yennefer].
 
 
 %% @doc List of nodes participating in the map/reduce computation
@@ -63,8 +59,4 @@
 %%     returned depends on implementation, obviously.
 %% @spec () -> [string()].
 reduce_worker_nodes() ->
-<<<<<<< HEAD
     [reduce1@yennefer].
-=======
-    [reduce1@localhost].
->>>>>>> df53529b
