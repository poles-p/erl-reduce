%% Author: Karol Stosiek (karol.stosiek@gmail.com)
<<<<<<< HEAD
%%         Piotr Polesiuk (bassists@o2.pl)
=======
%%         Marcin Milewski (mmilewski@gmail.com)
>>>>>>> c7d3e8df
%% Created: 25-12-2010
%% Description: Implementation of map worker, performing the map operation
%%    on given input.
-module(map_worker).

%%
%% Exported Functions.
%%
-export([run/1]).

%%
%% API Functions.
%%


%% @doc Represents a single map worker node. See the documentation for protocol
%%     definition.
%% @spec ((MapData)->IntermediateData) -> () where
%%     MapData = [{K1,V1}],
%%     IntermediateData = [{K2,V2}]
run(MapFunction) ->
    error_logger:info_msg("Map worker ~p started; waiting for map data...", [self()]),

    error_logger:info_msg("Waiting for data to map..."),
    MapResultList = map_data(MapFunction),
    MapResult = lists:flatten(MapResultList),

    error_logger:info_msg("Mapping finished; waiting for recipe..."),
    wait_for_recipe(MapResult),

    error_logger:info_msg("Map worker is going down."),
    ok.


%%
%% Local Functions.
%%


%% @doc Waits for map_data message or mapping_phase_finished, because one mapper
%%     can transform (map) data chunks multiple times (when other mapper fails).
%% @spec ((MapData)->IntermediateData) -> (MapData) where
%%     MapData = [{K1,V1}],
%%     IntermediateData = [{K2,V2}]
%% @private
map_data_with_accumulator(MapFunction, MapResultAccumulator) ->
    receive
        {MasterPid, {map_data, MapData}} ->
            error_logger:info_msg("Received map data; mapping..."),
            MapResult = MapFunction(MapData),
            MasterPid ! {self(), map_finished},
<<<<<<< HEAD
            
            error_logger:info_msg("Mapping finished; waiting for recipe..."),
            
            receive
                {_, {recipe, Recipe}} ->
                    error_logger:info_msg("Received recipe; splitting data..."),
                    
                    ReducerPidsWithData = split_data_among_reducers(MapResult,
                                                                    Recipe),
                    ReducerPids = dict:fetch_keys(ReducerPidsWithData),
                    
                    error_logger:info_msg("Sending data to reducers ~p...",
                                          [ReducerPids]),
                    send_data_to_reducers(ReducerPids, ReducerPidsWithData),
                    
                    error_logger:info_msg("Collecting acknowledgements from "
                                              "reducers ~p...", [ReducerPids]),
                    collect_acknowledgements(ReducerPids),
                    
                    error_logger:info_msg("Notifying master mapper ~p is done.", [self()]),
                    MasterPid ! {self(), map_send_finished},
			
					additional_reduce_phase(ReducerPidsWithData) 
            end
=======
            error_logger:info_msg("Mapping part of data finished, waiting for another"
                                      " part or mapping_phase_finished message"),
            map_data_with_accumulator(MapFunction, [MapResult|MapResultAccumulator]);
        {_, mapping_phase_finished} ->
            error_logger:info_msg("Got mapping finished."),
            MapResultAccumulator
>>>>>>> c7d3e8df
    end.

map_data(MapFunction) ->
    map_data_with_accumulator(MapFunction, []).


%% @doc Waits for recipe message. When received one, sends data to reducers.
%% @spec MapResult -> void() where
%%      MapResult = [{K1, [V1,V2,V3,...]}]
%% @private
wait_for_recipe(MapResult) ->
    receive
        {MasterPid, {recipe, Recipe}} ->
            error_logger:info_msg("Received recipe; splitting data..."),
            ReducerPidsWithData = split_data_among_reducers(MapResult, Recipe),
            ReducerPids = dict:fetch_keys(ReducerPidsWithData),

            error_logger:info_msg("Sending data to reducers ~p...", [ReducerPids]),
            send_data_to_reducers(ReducerPids, ReducerPidsWithData),

            error_logger:info_msg("Collecting acknowledgements from "
                                      "reducers ~p...",
                                  [ReducerPids]),
            collect_acknowledgements(ReducerPids),

            error_logger:info_msg("Notifying master that mapper ~p is done "
                                      "and quitting.",
                                  [self()]),
            MasterPid ! {self(), map_send_finished}
    end.


%% @doc Waits for 'map_reducing_complete' message, or additional recipe.
%%     If receives additional recipe, start additional reduce phase.
%%     See the documentation for protocol definition.
%% @spec (OldPartition) -> () where
%%     OldPartition = dict()
%% @private
additional_reduce_phase(OldPartition) ->
	receive
		{_, map_reducing_complete} ->
			error_logger:info_msg("Map-reducing finished. Quitting.", []);
	
		{MasterPid, {recipe, Recipe, DeadReducerPids}} ->
			error_logger:info_msg("Received recipe; start additional reduce phase; splitting lost data..."),
			
			ReducerPidsWithData = split_lost_data_among_reducers(OldPartition, DeadReducerPids, Recipe),
			
			ReducerPids = dict:fetch_keys(ReducerPidsWithData),
			
			error_logger:info_msg("Sending data to reducers ~p...",
                                          [ReducerPids]),
			send_data_to_reducers(ReducerPids, ReducerPidsWithData),
			
			error_logger:info_msg("Collecting acknowledgements from "
                                              "reducers ~p...", [ReducerPids]),
			collect_acknowledgements(ReducerPids),
			
			error_logger:info_msg("Notifying master mapper ~p is done.", [self()]),
                    MasterPid ! {self(), map_send_finished},
			
			additional_reduce_phase(ReducerPidsWithData) 
	end.

%% @doc Sends all data to reducers.
%% @spec (ReducerPids, ReducerPidsWithData) -> void() where
%%     ReducerPids = [pid()],
%%     ReducerPidsWithData = dictionary()
%% @private
send_data_to_reducers(ReducerPids, ReducerPidsWithData) ->
    lists:foreach(fun (ReducerPid) ->
                           error_logger:info_msg("Sending data to reducer ~p.",
                                                 [ReducerPid]),
                           
                           ReduceData = dict:fetch(ReducerPid,
                                                   ReducerPidsWithData),
                           ReducerPid ! {self(), {reduce_data, ReduceData}}
                  end, ReducerPids).


%% @doc Collects reduce data receival acknowledgements from the given set
%%     of reducers.
%% @spec (RemainingReducerPids) -> void() where
%%     RemainingReducerPids = set()
%% @private
collect_acknowledgements_loop(RemainingReducerPids) ->
    case sets:size(RemainingReducerPids) of
        0 ->
            error_logger:info_msg("Acknowledgements from reducers collected!"),
            void;
        
        _ -> 
            receive
                {ReducerPid, reduce_data_acknowledged} ->
                    NewRemainingReducerPids = sets:del_element(
                                                ReducerPid,
                                                RemainingReducerPids),
                    
                    error_logger:info_msg(
                        "Received acknowledgement from reducer ~p; "
                            "waiting for ~p.",
                        [ReducerPid, sets:to_list(NewRemainingReducerPids)]),
                    
                    collect_acknowledgements_loop(NewRemainingReducerPids);
				{ReducerPid, reduce_worker_down} ->
					NewRemainingReducerPids = sets:del_element(
                                                ReducerPid,
                                                RemainingReducerPids),
                    
                    error_logger:info_msg(
                      "Received 'down' message about reducer ~p; "
                          "waiting for ~p.",
                          [ReducerPid, sets:to_list(NewRemainingReducerPids)]),
                    
                    collect_acknowledgements_loop(NewRemainingReducerPids)
            end 
    end.


%% @doc Collects acknowledgements from each of given reducers.
%% @spec (ReducerPids) -> void() where
%%     ReducerPids = [pid()]
%% @private
collect_acknowledgements(ReducerPids) ->
    collect_acknowledgements_loop(sets:from_list(ReducerPids)).


%% @doc Given a recipe, creates a mapping from reducer pid to a list with data
%%    to be sent to it.
%% @spec (Data, Recipe) -> ReducerPidsWithData where
%%     Data = [{K2,V2}],
%%     Recipe = K2 -> ReducerPid,
%%     ReducerPid = pid(),
%%     ReducerPidsWithData = dict()
%% @private
split_data_among_reducers(Data, Recipe) ->
    lists:foldl(fun ({Key, Value}, ReducerPidWithData) ->
                         DestinationReducerPid = Recipe(Key),
                         dict:update(DestinationReducerPid,
                                     fun (OldData) ->
                                              [{Key, Value} | OldData]
                                     end,
                                     [{Key, Value}],
                                     ReducerPidWithData)
                end, dict:new(), Data).

%% @doc Given a recipe, creates a mapping from reducer pid to a list with data
%%    to be sent to it, which contains only data sent to DeadReducerPids in
%%    previous iteration.
%% @spec (OldPartition, DeadReducerPids, Recipe) -> ReducerPidsWithData where
%%     OldPartition = dict(),
%%     DeadReducerPids = [pid()],
%%     Recipe = K2 -> ReducerPid,
%%     ReducerPidsWithData = dict()
%% @private
split_lost_data_among_reducers(OldPartition, DeadReducerPids, Recipe) ->
	lists:foldl(fun (DeadReducerPid, ReducerPidWithData) -> 
						 Data =
							 case dict:is_key(DeadReducerPid, OldPartition) of
								 true -> dict:fetch(DeadReducerPid, OldPartition);
								 false -> []
							 end,
						 lists:foldl(fun ({Key, Value}, Accumulator) -> 
											  DestinationReducerPid = Recipe(Key),
											  dict:update(DestinationReducerPid, 
														  fun (OldData) ->
																   [{Key, Value} | OldData]
														  end,
														  [{Key, Value}], 
														  Accumulator)
									 end, ReducerPidWithData, Data)
				end, dict:new(), DeadReducerPids).<|MERGE_RESOLUTION|>--- conflicted
+++ resolved
@@ -1,9 +1,6 @@
 %% Author: Karol Stosiek (karol.stosiek@gmail.com)
-<<<<<<< HEAD
 %%         Piotr Polesiuk (bassists@o2.pl)
-=======
 %%         Marcin Milewski (mmilewski@gmail.com)
->>>>>>> c7d3e8df
 %% Created: 25-12-2010
 %% Description: Implementation of map worker, performing the map operation
 %%    on given input.
@@ -55,39 +52,12 @@
             error_logger:info_msg("Received map data; mapping..."),
             MapResult = MapFunction(MapData),
             MasterPid ! {self(), map_finished},
-<<<<<<< HEAD
-            
-            error_logger:info_msg("Mapping finished; waiting for recipe..."),
-            
-            receive
-                {_, {recipe, Recipe}} ->
-                    error_logger:info_msg("Received recipe; splitting data..."),
-                    
-                    ReducerPidsWithData = split_data_among_reducers(MapResult,
-                                                                    Recipe),
-                    ReducerPids = dict:fetch_keys(ReducerPidsWithData),
-                    
-                    error_logger:info_msg("Sending data to reducers ~p...",
-                                          [ReducerPids]),
-                    send_data_to_reducers(ReducerPids, ReducerPidsWithData),
-                    
-                    error_logger:info_msg("Collecting acknowledgements from "
-                                              "reducers ~p...", [ReducerPids]),
-                    collect_acknowledgements(ReducerPids),
-                    
-                    error_logger:info_msg("Notifying master mapper ~p is done.", [self()]),
-                    MasterPid ! {self(), map_send_finished},
-			
-					additional_reduce_phase(ReducerPidsWithData) 
-            end
-=======
             error_logger:info_msg("Mapping part of data finished, waiting for another"
                                       " part or mapping_phase_finished message"),
             map_data_with_accumulator(MapFunction, [MapResult|MapResultAccumulator]);
         {_, mapping_phase_finished} ->
             error_logger:info_msg("Got mapping finished."),
             MapResultAccumulator
->>>>>>> c7d3e8df
     end.
 
 map_data(MapFunction) ->
@@ -113,10 +83,10 @@
                                   [ReducerPids]),
             collect_acknowledgements(ReducerPids),
 
-            error_logger:info_msg("Notifying master that mapper ~p is done "
-                                      "and quitting.",
+            error_logger:info_msg("Notifying master that mapper ~p is done.",
                                   [self()]),
-            MasterPid ! {self(), map_send_finished}
+            MasterPid ! {self(), map_send_finished},
+            additional_reduce_phase(ReducerPidsWithData) 
     end.
 
 
